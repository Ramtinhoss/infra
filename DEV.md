--- conflicted
+++ resolved
@@ -67,12 +67,9 @@
 - how to solve snapshot storage problem?
 - Add local apt-get mirror for provisioning
 - Update nomad
-<<<<<<< HEAD
 - Ensure required programs and files are ready during each driver init
 - Improve CLI errors
-=======
 - CLI upload the context while archiving in stream
->>>>>>> 974f9f6f
 
 ### API
 - Add monitoring to the envs routes
