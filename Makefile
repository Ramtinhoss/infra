--- conflicted
+++ resolved
@@ -50,11 +50,7 @@
 plan:
 	@ printf "Planning Terraform for env: `tput setaf 2``tput bold`$(ENV)`tput sgr0`\n\n"
 	terraform fmt -recursive
-<<<<<<< HEAD
 	$(tf_vars) terraform plan -out=.tfplan.$(ENV) -compact-warnings -detailed-exitcode $$(echo $(ALL_MODULES) | tr ' ' '\n' | awk '{print "-target=module." $$0 ""}' | xargs)
-=======
-	$(tf_vars) terraform plan -out=.tfplan.$(ENV) -compact-warnings -detailed-exitcode  $(ALL_MODULES_ARGS)
->>>>>>> 43ce26c5
 
 .PHONY: apply
 apply:
@@ -95,24 +91,9 @@
 version:
 	./scripts/increment-version.sh
 
-<<<<<<< HEAD
-.PHONY: build-all
-build-all:
-	$(MAKE) -C packages/envd build
-	$(MAKE) -C packages/api build
-	$(MAKE) -C packages/docker-reverse-proxy build
-	$(MAKE) -C packages/orchestrator build
-	$(MAKE) -C packages/template-manager build
-	$(MAKE) -C packages/fc-kernels build
-	$(MAKE) -C packages/fc-versions build
-
-.PHONY: build-and-upload-docker-images
-build-and-upload-docker-images:
-=======
 .PHONY: build-and-upload
 build-and-upload:
 	$(MAKE) -C packages/cluster-disk-image build
->>>>>>> 43ce26c5
 	GCP_PROJECT_ID=$(GCP_PROJECT_ID) make update-api
 	GCP_PROJECT_ID=$(GCP_PROJECT_ID) $(MAKE) -C packages/docker-reverse-proxy build-and-upload
 	GCP_PROJECT_ID=$(GCP_PROJECT_ID) $(MAKE) -C packages/orchestrator build-and-upload
