# API
data "google_secret_manager_secret_version" "postgres_connection_string" {
  secret = var.postgres_connection_string_secret_name
}

data "google_secret_manager_secret_version" "posthog_api_key" {
  secret = var.posthog_api_key_secret_name
}

# Telemetry
data "google_secret_manager_secret_version" "grafana_api_key" {
  secret = var.grafana_api_key_secret_name
}

data "google_secret_manager_secret_version" "grafana_traces_endpoint" {
  secret = var.grafana_traces_endpoint_secret_name
}

data "google_secret_manager_secret_version" "grafana_logs_endpoint" {
  secret = var.grafana_logs_endpoint_secret_name
}

data "google_secret_manager_secret_version" "grafana_metrics_endpoint" {
  secret = var.grafana_metrics_endpoint_secret_name
}

data "google_secret_manager_secret_version" "grafana_traces_username" {
  secret = var.grafana_traces_username_secret_name
}

data "google_secret_manager_secret_version" "grafana_logs_username" {
  secret = var.grafana_logs_username_secret_name
}

data "google_secret_manager_secret_version" "grafana_metrics_username" {
  secret = var.grafana_metrics_username_secret_name
}

data "google_secret_manager_secret_version" "analytics_collector_host" {
  secret = var.analytics_collector_host_secret_name
}

data "google_secret_manager_secret_version" "analytics_collector_api_token" {
  secret = var.analytics_collector_api_token_secret_name
}

data "google_secret_manager_secret_version" "api_admin_token" {
  secret = var.api_admin_token_name
}

provider "nomad" {
  address      = "https://nomad.${var.domain_name}"
  secret_id    = var.nomad_acl_token_secret
  consul_token = var.consul_acl_token_secret
}

resource "nomad_job" "api" {
  jobspec = templatefile("${path.module}/api.hcl", {
    update_stanza                 = var.api_machine_count > 1
    orchestrator_port             = var.orchestrator_port
    template_manager_address      = "http://template-manager.service.consul:${var.template_manager_port}"
    otel_collector_grpc_endpoint  = "localhost:4317"
    loki_address                  = "http://localhost:${var.loki_service_port.port}"
    logs_collector_address        = "http://localhost:${var.logs_proxy_port.port}"
    gcp_zone                      = var.gcp_zone
    port_name                     = var.api_port.name
    port_number                   = var.api_port.port
    api_docker_image              = var.api_docker_image_digest
    postgres_connection_string    = data.google_secret_manager_secret_version.postgres_connection_string.secret_data
    posthog_api_key               = data.google_secret_manager_secret_version.posthog_api_key.secret_data
    environment                   = var.environment
    analytics_collector_host      = data.google_secret_manager_secret_version.analytics_collector_host.secret_data
    analytics_collector_api_token = data.google_secret_manager_secret_version.analytics_collector_api_token.secret_data
    otel_tracing_print            = var.otel_tracing_print
    nomad_acl_token               = var.nomad_acl_token_secret
    admin_token                   = data.google_secret_manager_secret_version.api_admin_token.secret_data
    redis_url                     = "redis://redis.service.consul:${var.redis_port.port}"
    dns_port_number               = var.api_dns_port_number
  })
}

resource "nomad_job" "redis" {
  jobspec = templatefile("${path.module}/redis.hcl",
    {
      gcp_zone    = var.gcp_zone
      port_number = var.redis_port.port
      port_name   = var.redis_port.name
    }
  )
}

resource "nomad_job" "docker_reverse_proxy" {
  jobspec = file("${path.module}/docker-reverse-proxy.hcl")

  hcl2 {
    vars = {
      gcp_zone                      = var.gcp_zone
      image_name                    = var.docker_reverse_proxy_docker_image_digest
      postgres_connection_string    = data.google_secret_manager_secret_version.postgres_connection_string.secret_data
      google_service_account_secret = var.docker_reverse_proxy_service_account_key
      port_number                   = var.docker_reverse_proxy_port.port
      port_name                     = var.docker_reverse_proxy_port.name
      health_check_path             = var.docker_reverse_proxy_port.health_path
      domain_name                   = var.domain_name
      gcp_project_id                = var.gcp_project_id
      gcp_region                    = var.gcp_region
      docker_registry               = var.custom_envs_repository_name
    }
  }
}

<<<<<<< HEAD
data "google_storage_bucket_object" "proxy" {
  name   = "proxy"
  bucket = var.fc_env_pipeline_bucket_name
}

data "external" "proxy_checksum" {
  program = ["bash", "${path.module}/checksum.sh"]

  query = {
    base64 = data.google_storage_bucket_object.proxy.md5hash
  }
}




resource "nomad_job" "proxy" {
  jobspec = file("${path.module}/proxy.hcl")

  hcl2 {
    vars = {
      gcp_project = var.gcp_project_id
      gcp_region  = var.gcp_region
      gcp_zone    = var.gcp_zone
      port        = var.template_manager_port
      environment = var.environment

      api_secret                   = var.api_secret
      bucket_name                  = var.fc_env_pipeline_bucket_name
      docker_registry              = var.custom_envs_repository_name
      google_service_account_key   = var.google_service_account_key
      proxy_checksum               = data.external.proxy_checksum.result.hex
      otel_tracing_print           = var.otel_tracing_print
      template_bucket_name         = var.template_bucket_name
      otel_collector_grpc_endpoint = "localhost:4317"
    }
  }
=======
resource "nomad_job" "client_proxy" {
  jobspec = templatefile("${path.module}/client-proxy.hcl",
    {
      gcp_zone           = var.gcp_zone
      port_name          = var.client_proxy_port.name
      port_number        = var.client_proxy_port.port
      health_port_number = var.client_proxy_health_port.port
      environment        = var.environment

      image_name = var.client_proxy_docker_image_digest
  })
>>>>>>> d3c22af5
}

resource "nomad_job" "session_proxy" {
  jobspec = file("${path.module}/session-proxy.hcl")

  hcl2 {
    vars = {
      gcp_zone                   = var.gcp_zone
      session_proxy_port_number  = var.session_proxy_port.port
      session_proxy_port_name    = var.session_proxy_port.name
      session_proxy_service_name = var.session_proxy_service_name
      load_balancer_conf         = file("${path.module}/proxies/session.conf")
      nginx_conf                 = file("${path.module}/proxies/nginx.conf")
    }
  }
}

resource "nomad_job" "otel_collector" {
  jobspec = file("${path.module}/otel-collector.hcl")

  hcl2 {
    vars = {
      grafana_traces_endpoint  = data.google_secret_manager_secret_version.grafana_traces_endpoint.secret_data
      grafana_logs_endpoint    = data.google_secret_manager_secret_version.grafana_logs_endpoint.secret_data
      grafana_metrics_endpoint = data.google_secret_manager_secret_version.grafana_metrics_endpoint.secret_data

      grafana_traces_username  = data.google_secret_manager_secret_version.grafana_traces_username.secret_data
      grafana_logs_username    = data.google_secret_manager_secret_version.grafana_logs_username.secret_data
      grafana_metrics_username = data.google_secret_manager_secret_version.grafana_metrics_username.secret_data

      grafana_api_key = data.google_secret_manager_secret_version.grafana_api_key.secret_data

      consul_token = var.consul_acl_token_secret

      gcp_zone = var.gcp_zone
    }
  }
}

resource "nomad_job" "logs_collector" {
  jobspec = file("${path.module}/logs-collector.hcl")

  hcl2 {
    vars = {
      gcp_zone = var.gcp_zone

      logs_port_number        = var.logs_proxy_port.port
      logs_health_port_number = var.logs_health_proxy_port.port
      logs_health_path        = var.logs_health_proxy_port.health_path
      logs_port_name          = var.logs_proxy_port.name

      loki_service_port_number = var.loki_service_port.port

      grafana_api_key       = data.google_secret_manager_secret_version.grafana_api_key.secret_data
      grafana_logs_endpoint = data.google_secret_manager_secret_version.grafana_logs_endpoint.secret_data
      grafana_logs_username = data.google_secret_manager_secret_version.grafana_logs_username.secret_data
    }
  }
}

data "google_storage_bucket_object" "orchestrator" {
  name   = "orchestrator"
  bucket = var.fc_env_pipeline_bucket_name
}


data "google_compute_machine_types" "client" {
  zone   = var.gcp_zone
  filter = "name = \"${var.client_machine_type}\""
}

data "external" "orchestrator_checksum" {
  program = ["bash", "${path.module}/checksum.sh"]

  query = {
    base64 = data.google_storage_bucket_object.orchestrator.md5hash
  }
}

resource "nomad_job" "orchestrator" {
  jobspec = templatefile("${path.module}/orchestrator.hcl", {
    gcp_zone         = var.gcp_zone
    port             = var.orchestrator_port
    environment      = var.environment
    consul_acl_token = var.consul_acl_token_secret

    bucket_name                  = var.fc_env_pipeline_bucket_name
    orchestrator_checksum        = data.external.orchestrator_checksum.result.hex
    logs_collector_address       = "http://localhost:${var.logs_proxy_port.port}"
    logs_collector_public_ip     = var.logs_proxy_address
    otel_tracing_print           = var.otel_tracing_print
    template_bucket_name         = var.template_bucket_name
    otel_collector_grpc_endpoint = "localhost:4317"
  })
}

data "google_storage_bucket_object" "template_manager" {
  name   = "template-manager"
  bucket = var.fc_env_pipeline_bucket_name
}


data "external" "template_manager" {
  program = ["bash", "${path.module}/checksum.sh"]

  query = {
    base64 = data.google_storage_bucket_object.template_manager.md5hash
  }
}

resource "nomad_job" "template_manager" {
  jobspec = file("${path.module}/template-manager.hcl")

  hcl2 {
    vars = {
      gcp_project = var.gcp_project_id
      gcp_region  = var.gcp_region
      gcp_zone    = var.gcp_zone
      port        = var.template_manager_port
      environment = var.environment

      api_secret                   = var.api_secret
      bucket_name                  = var.fc_env_pipeline_bucket_name
      docker_registry              = var.custom_envs_repository_name
      google_service_account_key   = var.google_service_account_key
      template_manager_checksum    = data.external.template_manager.result.hex
      otel_tracing_print           = var.otel_tracing_print
      template_bucket_name         = var.template_bucket_name
      otel_collector_grpc_endpoint = "localhost:4317"
    }
  }
}

resource "nomad_job" "loki" {
  jobspec = file("${path.module}/loki.hcl")

  hcl2 {
    vars = {
      gcp_zone = var.gcp_zone

      loki_bucket_name = var.loki_bucket_name

      loki_service_port_number = var.loki_service_port.port
      loki_service_port_name   = var.loki_service_port.name
    }
  }
}<|MERGE_RESOLUTION|>--- conflicted
+++ resolved
@@ -109,45 +109,6 @@
   }
 }
 
-<<<<<<< HEAD
-data "google_storage_bucket_object" "proxy" {
-  name   = "proxy"
-  bucket = var.fc_env_pipeline_bucket_name
-}
-
-data "external" "proxy_checksum" {
-  program = ["bash", "${path.module}/checksum.sh"]
-
-  query = {
-    base64 = data.google_storage_bucket_object.proxy.md5hash
-  }
-}
-
-
-
-
-resource "nomad_job" "proxy" {
-  jobspec = file("${path.module}/proxy.hcl")
-
-  hcl2 {
-    vars = {
-      gcp_project = var.gcp_project_id
-      gcp_region  = var.gcp_region
-      gcp_zone    = var.gcp_zone
-      port        = var.template_manager_port
-      environment = var.environment
-
-      api_secret                   = var.api_secret
-      bucket_name                  = var.fc_env_pipeline_bucket_name
-      docker_registry              = var.custom_envs_repository_name
-      google_service_account_key   = var.google_service_account_key
-      proxy_checksum               = data.external.proxy_checksum.result.hex
-      otel_tracing_print           = var.otel_tracing_print
-      template_bucket_name         = var.template_bucket_name
-      otel_collector_grpc_endpoint = "localhost:4317"
-    }
-  }
-=======
 resource "nomad_job" "client_proxy" {
   jobspec = templatefile("${path.module}/client-proxy.hcl",
     {
@@ -159,7 +120,6 @@
 
       image_name = var.client_proxy_docker_image_digest
   })
->>>>>>> d3c22af5
 }
 
 resource "nomad_job" "session_proxy" {
