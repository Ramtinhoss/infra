package local_storage

import (
	"context"
	"fmt"
	"math"
	"os"
	"sync"

	"github.com/e2b-dev/infra/packages/orchestrator/internal/sandbox/local_storage/nbd"
	template "github.com/e2b-dev/infra/packages/shared/pkg/storage"

	"github.com/pojntfx/go-nbd/pkg/backend"
	"github.com/pojntfx/go-nbd/pkg/client"
	"github.com/pojntfx/go-nbd/pkg/server"
)

const ChunkSize = 2 * 1024 * 1024 // 2MiB

type RootfsOverlay struct {
	storage    *template.BlockStorage
	mnt        *nbd.ManagedPathMount
	localCache *os.File

	ctx       context.Context
	cancelCtx context.CancelFunc

	ready chan string
}

func createPriorityFunction(size int64) func(off int64) int64 {
	middleCeiling := int(math.Ceil(float64(size) / 2))

	return func(off int64) int64 {
		distanceFromMiddle := int64(math.Abs(float64(off - int64(middleCeiling))))

		return distanceFromMiddle
	}
}

func (t *Template) NewRootfsOverlay(cachePath string) (*RootfsOverlay, error) {
	ctx, cancel := context.WithCancel(context.Background())

	f, err := os.Create(cachePath)
	if err != nil {
		cancel()
		return nil, fmt.Errorf("error creating overlay file: %w", err)
	}

	size, err := t.Rootfs.Size()
	if err != nil {
		cancel()
		return nil, fmt.Errorf("error getting rootfs size: %w", err)
	}

	err = f.Truncate(size)
	if err != nil {
		cancel()
		return nil, fmt.Errorf("error truncating overlay file: %w", err)
	}

	priorityFunction := createPriorityFunction(size)

	mnt := nbd.NewManagedPathMount(
		ctx,
		t.Rootfs,
		backend.NewFileBackend(f),
		&nbd.ManagedMountOptions{
			ChunkSize:    ChunkSize,
			Verbose:      true,
			PullWorkers:  12,
			PullPriority: priorityFunction,
		},
		nil,
		&server.Options{
			MinimumBlockSize:   rootfsBlockSize,
			MaximumBlockSize:   rootfsBlockSize,
			PreferredBlockSize: rootfsBlockSize,
		},
		&client.Options{
			BlockSize: rootfsBlockSize,
		},
	)

	ready := make(chan string, 1)

	return &RootfsOverlay{
		ready:      ready,
		mnt:        mnt,
		localCache: f,
		storage:    t.Rootfs,
		ctx:        ctx,
		cancelCtx:  cancel,
	}, nil
}

func (o *RootfsOverlay) Run() error {
	defer close(o.ready)
	defer o.cancelCtx()

	var wg sync.WaitGroup

	wg.Add(1)

	file, _, err := o.mnt.Open()
	if err != nil {
		return fmt.Errorf("error opening overlay file: %w", err)
	}

	go func() {
		defer wg.Done()

		<-o.ctx.Done()

		err := o.mnt.Close()
		if err != nil {
			fmt.Fprintf(os.Stderr, "error closing overlay mount: %v\n", err)
		}

<<<<<<< HEAD
		o.localCache.Close()
=======
		err = o.localCache.Close()
		if err != nil {
			fmt.Fprintf(os.Stderr, "error closing overlay file: %v\n", err)
		}
	}()
>>>>>>> 35946043

		nbd.Pool.ReleaseDevice(file)
	}()

	wg.Wait()

	return o.mnt.Wait()
}

func (o *RootfsOverlay) Close() {
	o.cancelCtx()
}

// Path can only be called once.
func (o *RootfsOverlay) Path(ctx context.Context) (string, error) {
	select {
	case <-o.ctx.Done():
		return "", fmt.Errorf("overlay context canceled when getting overlay path: %w", o.ctx.Err())
	case <-ctx.Done():
		return "", fmt.Errorf("context canceled when getting overlay path: %w", ctx.Err())
	case path, ok := <-o.ready:
		if !ok {
			return "", fmt.Errorf("overlay path channel closed")
		}

		return path, nil
	}
}<|MERGE_RESOLUTION|>--- conflicted
+++ resolved
@@ -117,17 +117,20 @@
 			fmt.Fprintf(os.Stderr, "error closing overlay mount: %v\n", err)
 		}
 
-<<<<<<< HEAD
-		o.localCache.Close()
-=======
 		err = o.localCache.Close()
 		if err != nil {
 			fmt.Fprintf(os.Stderr, "error closing overlay file: %v\n", err)
 		}
-	}()
->>>>>>> 35946043
 
-		nbd.Pool.ReleaseDevice(file)
+		for {
+			err := nbd.Pool.ReleaseDevice(file)
+			if err != nil {
+				fmt.Fprintf(os.Stderr, "error releasing overlay device: %v\n", err)
+				continue
+			}
+
+			break
+		}
 	}()
 
 	wg.Wait()
