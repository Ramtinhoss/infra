--- conflicted
+++ resolved
@@ -84,28 +84,6 @@
 	return copy(b, slice), nil
 }
 
-<<<<<<< HEAD
-func (m *Cache) WriteAt(b []byte, off int64) (int, error) {
-	m.mu.Lock()
-	defer m.mu.Unlock()
-
-	return m.WriteAtWithoutLock(b, off)
-=======
-// When using WriteAtWithoutLock you must ensure thread safety, ideally by only writing to the same block once and the exposing the slice.
-func (m *Cache) WriteAtWithoutLock(b []byte, off int64) (int, error) {
-	end := off + int64(len(b))
-	if end > m.size {
-		end = m.size
-	}
-
-	n := copy((*m.mmap)[off:end], b)
-
-	m.setIsCached(off, end-off)
-
-	return n, nil
->>>>>>> 2cab480f
-}
-
 func (m *Cache) WriteAt(b []byte, off int64) (int, error) {
 	m.mu.Lock()
 	defer m.mu.Unlock()
