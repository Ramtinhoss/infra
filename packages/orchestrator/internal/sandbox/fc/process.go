package fc

import (
	"bufio"
	"bytes"
	"context"
	"errors"
	"fmt"
	"io"
	"os"
	"os/exec"
	"syscall"
	txtTemplate "text/template"

	"go.opentelemetry.io/otel/attribute"
	"go.opentelemetry.io/otel/trace"
	"golang.org/x/sync/errgroup"

	"github.com/e2b-dev/infra/packages/orchestrator/internal/sandbox/network"
	"github.com/e2b-dev/infra/packages/orchestrator/internal/sandbox/rootfs"
	"github.com/e2b-dev/infra/packages/orchestrator/internal/sandbox/socket"
	"github.com/e2b-dev/infra/packages/orchestrator/internal/sandbox/template"
	"github.com/e2b-dev/infra/packages/shared/pkg/logs"
	"github.com/e2b-dev/infra/packages/shared/pkg/storage"
	"github.com/e2b-dev/infra/packages/shared/pkg/telemetry"
)

const startScript = `mount --make-rprivate / &&
mount -t tmpfs tmpfs {{ .buildDir }} -o X-mount.mkdir &&
mount -t tmpfs tmpfs {{ .buildKernelDir }} -o X-mount.mkdir &&
ln -s {{ .rootfsPath }} {{ .buildRootfsPath }} &&
ln -s {{ .kernelPath }} {{ .buildKernelPath }} &&
ip netns exec {{ .namespaceID }} {{ .firecrackerPath }} --api-sock {{ .firecrackerSocket }}`

var startScriptTemplate = txtTemplate.Must(txtTemplate.New("fc-start").Parse(startScript))

type Process struct {
	uffdReady chan struct{}
	snapfile  template.File

	cmd *exec.Cmd

	stdout *io.PipeReader
	stderr *io.PipeReader

	metadata *MmdsMetadata

	uffdSocketPath        string
	firecrackerSocketPath string

	rootfs *rootfs.CowDevice
	files  *storage.SandboxFiles

	Exit chan error

	client *apiClient
}

func NewProcess(
	ctx context.Context,
	tracer trace.Tracer,
	slot network.Slot,
	files *storage.SandboxFiles,
	mmdsMetadata *MmdsMetadata,
	snapfile template.File,
	rootfs *rootfs.CowDevice,
	uffdReady chan struct{},
) (*Process, error) {
	childCtx, childSpan := tracer.Start(ctx, "initialize-fc", trace.WithAttributes(
		attribute.String("sandbox.id", mmdsMetadata.SandboxId),
		attribute.Int("sandbox.slot.index", slot.Idx),
	))
	defer childSpan.End()

	var fcStartScript bytes.Buffer

	err := startScriptTemplate.Execute(&fcStartScript, map[string]interface{}{
		"rootfsPath":        files.SandboxCacheRootfsLinkPath(),
		"kernelPath":        files.CacheKernelPath(),
		"buildDir":          files.BuildDir(),
		"buildRootfsPath":   files.BuildRootfsPath(),
		"buildKernelPath":   files.BuildKernelPath(),
		"buildKernelDir":    files.BuildKernelDir(),
		"namespaceID":       slot.NamespaceID(),
		"firecrackerPath":   files.FirecrackerPath(),
		"firecrackerSocket": files.SandboxFirecrackerSocketPath(),
	})
	if err != nil {
		return nil, fmt.Errorf("error executing fc start script template: %w", err)
	}

	telemetry.SetAttributes(childCtx,
		attribute.String("sandbox.cmd", fcStartScript.String()),
	)

	cmd := exec.Command(
		"unshare",
		"-pfm",
		"--kill-child",
		"--",
		"bash",
		"-c",
		fcStartScript.String(),
	)

	cmd.SysProcAttr = &syscall.SysProcAttr{
		Setsid: true, // Create a new session
	}

	cmdStdoutReader, cmdStdoutWriter := io.Pipe()
	cmd.Stdout = cmdStdoutWriter

	cmdStderrReader, cmdStderrWriter := io.Pipe()
	cmd.Stderr = cmdStderrWriter

	return &Process{
		Exit:                  make(chan error, 1),
		uffdReady:             uffdReady,
		cmd:                   cmd,
		stdout:                cmdStdoutReader,
		stderr:                cmdStderrReader,
		firecrackerSocketPath: files.SandboxFirecrackerSocketPath(),
		metadata:              mmdsMetadata,
		uffdSocketPath:        files.SandboxUffdSocketPath(),
		snapfile:              snapfile,
		client:                newApiClient(files.SandboxFirecrackerSocketPath()),
		rootfs:                rootfs,
		files:                 files,
	}, nil
}

func (p *Process) Start(
	ctx context.Context,
	tracer trace.Tracer,
	logger *logs.SandboxLogger,
) error {
	childCtx, childSpan := tracer.Start(ctx, "start-fc")
	defer childSpan.End()

	go func() {
		defer func() {
			readerErr := p.stdout.Close()
			if readerErr != nil {
				logger.Errorf("[sandbox %s]: error closing fc stdout reader: %v\n", p.metadata.SandboxId, readerErr)
			}
		}()

		scanner := bufio.NewScanner(p.stdout)

		for scanner.Scan() {
			line := scanner.Text()

			logger.Infof("[sandbox %s]: stdout: %s\n", p.metadata.SandboxId, line)
		}

		readerErr := scanner.Err()
		if readerErr != nil {
			logger.Errorf("[sandbox %s]: error reading fc stdout: %v\n", p.metadata.SandboxId, readerErr)
		}
	}()

	go func() {
		defer func() {
			readerErr := p.stderr.Close()
			if readerErr != nil {
				logger.Errorf("[sandbox %s]: error closing fc stderr reader: %v\n", p.metadata.SandboxId, readerErr)
			}
		}()

		scanner := bufio.NewScanner(p.stderr)

		for scanner.Scan() {
			line := scanner.Text()

			logger.Warnf("[sandbox %s]: stderr: %s\n", p.metadata.SandboxId, line)
		}

		readerErr := scanner.Err()
		if readerErr != nil {
			logger.Errorf("[sandbox %s]: error reading fc stderr: %v\n", p.metadata.SandboxId, readerErr)
		}
	}()

	err := os.Symlink("/dev/null", p.files.SandboxCacheRootfsLinkPath())
	if err != nil {
		return fmt.Errorf("error symlinking rootfs: %w", err)
	}

	err = p.cmd.Start()
	if err != nil {
		return fmt.Errorf("error starting fc process: %w", err)
	}

	startCtx, cancelStart := context.WithCancelCause(childCtx)
	defer cancelStart(fmt.Errorf("fc finished starting"))

	go func() {
		waitErr := p.cmd.Wait()
		if waitErr != nil {
			var exitErr *exec.ExitError
			if errors.As(waitErr, &exitErr) {
				// Check if the process was killed by a signal
				if status, ok := exitErr.Sys().(syscall.WaitStatus); ok && status.Signaled() && status.Signal() == syscall.SIGKILL {
					p.Exit <- nil

					return
				}
			}

			errMsg := fmt.Errorf("error waiting for fc process: %w", waitErr)

			p.Exit <- errMsg

			cancelStart(errMsg)

			return
		}

		p.Exit <- nil
	}()

	// Wait for the FC process to start so we can use FC API
	err = socket.Wait(startCtx, p.firecrackerSocketPath)
	if err != nil {
		errMsg := fmt.Errorf("error waiting for fc socket: %w", err)

		fcStopErr := p.Stop()

		return errors.Join(errMsg, fcStopErr)
	}

<<<<<<< HEAD
	eg, ctx := errgroup.WithContext(startCtx)

	eg.Go(func() error {
		device, err := p.rootfs.Path()
		if err != nil {
			return fmt.Errorf("error getting rootfs path: %w", err)
		}

		err = os.Remove(p.files.SandboxCacheRootfsLinkPath())
		if err != nil {
			return fmt.Errorf("error removing rootfs symlink: %w", err)
		}

		err = os.Symlink(device, p.files.SandboxCacheRootfsLinkPath())
		if err != nil {
			return fmt.Errorf("error symlinking rootfs: %w", err)
		}

		return nil
	})
=======
	device, err := p.rootfs.Path()
	if err != nil {
		return fmt.Errorf("error getting rootfs path: %w", err)
	}

	err = os.Remove(p.files.SandboxCacheRootfsLinkPath())
	if err != nil {
		return fmt.Errorf("error removing rootfs symlink: %w", err)
	}

	err = os.Symlink(device, p.files.SandboxCacheRootfsLinkPath())
	if err != nil {
		return fmt.Errorf("error symlinking rootfs: %w", err)
	}
>>>>>>> 94c26714

	err = p.client.loadSnapshot(
		startCtx,
		p.uffdSocketPath,
		p.uffdReady,
		p.snapfile,
	)
	if err != nil {
		fcStopErr := p.Stop()

		return errors.Join(fmt.Errorf("error loading snapshot: %w", err), fcStopErr)
	}

	err = eg.Wait()
	if err != nil {
		fcStopErr := p.Stop()

		return errors.Join(fmt.Errorf("error waiting for rootfs symlink: %w", err), fcStopErr)
	}

	err = p.client.resumeVM(startCtx)
	if err != nil {
		fcStopErr := p.Stop()

		return errors.Join(fmt.Errorf("error resuming vm: %w", err), fcStopErr)
	}

	err = p.client.setMmds(startCtx, p.metadata)
	if err != nil {
		fcStopErr := p.Stop()

		return errors.Join(fmt.Errorf("error setting mmds: %w", err), fcStopErr)
	}

	telemetry.SetAttributes(
		childCtx,
		attribute.String("sandbox.cmd.dir", p.cmd.Dir),
		attribute.String("sandbox.cmd.path", p.cmd.Path),
	)

	return nil
}

func (p *Process) Pid() (int, error) {
	if p.cmd.Process == nil {
		return 0, fmt.Errorf("fc process not started")
	}

	return p.cmd.Process.Pid, nil
}

func (p *Process) Stop() error {
	if p.cmd.Process == nil {
		return fmt.Errorf("fc process not started")
	}

	err := p.cmd.Process.Kill()
	if err != nil {
		return fmt.Errorf("failed to send KILL to FC process: %w", err)
	}

	return nil
}

func (p *Process) Snapshot(
	ctx context.Context,
	snapfilePath string,
	memfilePath string,
) error {
	err := p.client.pauseVM(ctx)
	if err != nil {
		return fmt.Errorf("error pausing vm: %w", err)
	}

	err = p.client.createSnapshot(ctx, snapfilePath, memfilePath)
	if err != nil {
		return fmt.Errorf("error creating snapshot: %w", err)
	}

	return nil
}<|MERGE_RESOLUTION|>--- conflicted
+++ resolved
@@ -14,7 +14,6 @@
 
 	"go.opentelemetry.io/otel/attribute"
 	"go.opentelemetry.io/otel/trace"
-	"golang.org/x/sync/errgroup"
 
 	"github.com/e2b-dev/infra/packages/orchestrator/internal/sandbox/network"
 	"github.com/e2b-dev/infra/packages/orchestrator/internal/sandbox/rootfs"
@@ -229,28 +228,6 @@
 		return errors.Join(errMsg, fcStopErr)
 	}
 
-<<<<<<< HEAD
-	eg, ctx := errgroup.WithContext(startCtx)
-
-	eg.Go(func() error {
-		device, err := p.rootfs.Path()
-		if err != nil {
-			return fmt.Errorf("error getting rootfs path: %w", err)
-		}
-
-		err = os.Remove(p.files.SandboxCacheRootfsLinkPath())
-		if err != nil {
-			return fmt.Errorf("error removing rootfs symlink: %w", err)
-		}
-
-		err = os.Symlink(device, p.files.SandboxCacheRootfsLinkPath())
-		if err != nil {
-			return fmt.Errorf("error symlinking rootfs: %w", err)
-		}
-
-		return nil
-	})
-=======
 	device, err := p.rootfs.Path()
 	if err != nil {
 		return fmt.Errorf("error getting rootfs path: %w", err)
@@ -265,7 +242,6 @@
 	if err != nil {
 		return fmt.Errorf("error symlinking rootfs: %w", err)
 	}
->>>>>>> 94c26714
 
 	err = p.client.loadSnapshot(
 		startCtx,
@@ -279,13 +255,6 @@
 		return errors.Join(fmt.Errorf("error loading snapshot: %w", err), fcStopErr)
 	}
 
-	err = eg.Wait()
-	if err != nil {
-		fcStopErr := p.Stop()
-
-		return errors.Join(fmt.Errorf("error waiting for rootfs symlink: %w", err), fcStopErr)
-	}
-
 	err = p.client.resumeVM(startCtx)
 	if err != nil {
 		fcStopErr := p.Stop()
