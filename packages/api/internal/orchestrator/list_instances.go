--- conflicted
+++ resolved
@@ -61,7 +61,6 @@
 				Alias:      config.Alias,
 				ClientID:   sbx.ClientId,
 			},
-<<<<<<< HEAD
 			StartTime:          sbx.StartTime.AsTime(),
 			EndTime:            sbx.EndTime.AsTime(),
 			VCpu:               config.Vcpu,
@@ -74,17 +73,7 @@
 			EnvdVersion:        config.EnvdVersion,
 			TotalDiskSizeMB:    config.TotalDiskSizeMb,
 			MaxInstanceLength:  time.Duration(config.MaxSandboxLength) * time.Hour,
-=======
-			StartTime:         sbx.StartTime.AsTime(),
-			EndTime:           sbx.EndTime.AsTime(),
-			VCpu:              config.Vcpu,
-			RamMB:             config.RamMb,
-			BuildID:           &buildID,
-			TeamID:            &teamID,
-			Metadata:          config.Metadata,
-			MaxInstanceLength: time.Duration(config.MaxSandboxLength) * time.Hour,
-			Node:              node,
->>>>>>> 7d4a09b6
+			Node:               node,
 		})
 	}
 
