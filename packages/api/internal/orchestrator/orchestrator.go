--- conflicted
+++ resolved
@@ -3,10 +3,6 @@
 import (
 	"context"
 	"errors"
-<<<<<<< HEAD
-	"log"
-=======
->>>>>>> 1ce1da11
 
 	"github.com/go-redis/redis/v8"
 	nomadapi "github.com/hashicorp/nomad/api"
@@ -43,26 +39,13 @@
 		logger.Error("Error initializing Analytics client", zap.Error(err))
 	}
 
-	dnsServer := dns.New(redisClient)
+	dnsServer := dns.New(redisClient, logger)
 
 	if env.IsLocal() {
 		logger.Info("Running locally, skipping starting DNS server")
 	} else {
-<<<<<<< HEAD
 		logger.Info("Starting DNS server")
-
-		if dnsErr := dnsServer.Start(ctx, "127.0.0.4", 53); dnsErr != nil {
-			log.Fatalf("Failed running DNS server: %v", dnsErr)
-		}
-=======
-		go func() {
-			logger.Info("Starting DNS server")
-
-			if err := dnsServer.Start(ctx, "127.0.0.4", 53); err != nil {
-				logger.Panic("Failed starting DNS server", zap.Error(err))
-			}
-		}()
->>>>>>> 1ce1da11
+		dnsServer.Start(ctx, "127.0.0.4", 53)
 	}
 
 	o := Orchestrator{
