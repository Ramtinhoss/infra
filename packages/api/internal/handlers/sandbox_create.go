package handlers

import (
	"context"
	"fmt"
	"net/http"
	"time"

	"github.com/gin-gonic/gin"
	"go.opentelemetry.io/otel/attribute"
	"go.opentelemetry.io/otel/trace"
	"golang.org/x/sync/semaphore"

	"github.com/e2b-dev/infra/packages/api/internal/api"
	"github.com/e2b-dev/infra/packages/api/internal/auth"
	authcache "github.com/e2b-dev/infra/packages/api/internal/cache/auth"
	"github.com/e2b-dev/infra/packages/api/internal/cache/instance"
	"github.com/e2b-dev/infra/packages/api/internal/utils"
	"github.com/e2b-dev/infra/packages/shared/pkg/telemetry"
)

const (
	defaultRequestLimit = 16
	InstanceIDPrefix    = "i"
)

var postSandboxParallelLimit = semaphore.NewWeighted(defaultRequestLimit)

func (a *APIStore) PostSandboxes(c *gin.Context) {
	ctx := c.Request.Context()
	sandboxID := InstanceIDPrefix + utils.GenerateID()

	// Get team from context, use TeamContextKey
	teamInfo := c.Value(auth.TeamContextKey).(authcache.AuthTeamInfo)
	team := teamInfo.Team

	span := trace.SpanFromContext(ctx)
	traceID := span.SpanContext().TraceID().String()
	c.Set("traceID", traceID)

	sandboxLogger := a.sandboxLogger.With("instanceID", sandboxID, "teamID", team.ID.String(), "traceID", traceID)
	sandboxLogger.Info("Started creating sandbox")

	telemetry.ReportEvent(ctx, "Parsed body")

	body, err := utils.ParseBody[api.PostSandboxesJSONRequestBody](ctx, c)
	if err != nil {
		a.sendAPIStoreError(c, http.StatusBadRequest, fmt.Sprintf("Error when parsing request: %s", err))

		errMsg := fmt.Errorf("error when parsing request: %w", err)
		telemetry.ReportCriticalError(ctx, errMsg)

		return
	}

	cleanedAliasOrEnvID, err := utils.CleanEnvID(body.TemplateID)
	if err != nil {
		a.sendAPIStoreError(c, http.StatusBadRequest, fmt.Sprintf("Invalid environment ID: %s", err))

		errMsg := fmt.Errorf("error when cleaning env ID: %w", err)
		telemetry.ReportCriticalError(ctx, errMsg)

		return
	}

	telemetry.ReportEvent(ctx, "Cleaned sandbox ID")

	_, templateSpan := a.Tracer.Start(ctx, "get-template")
	// Check if team has access to the environment
	env, build, checkErr := a.templateCache.Get(ctx, cleanedAliasOrEnvID, team.ID, true)
	if checkErr != nil {
		errMsg := fmt.Errorf("error when checking team access: %w", checkErr)
		telemetry.ReportCriticalError(ctx, errMsg)

		a.sendAPIStoreError(c, http.StatusInternalServerError, fmt.Sprintf("Error when checking team access: %s", checkErr))

		return
	}
	templateSpan.End()

	telemetry.ReportEvent(ctx, "Checked team access")

	var alias string
	if env.Aliases != nil && len(*env.Aliases) > 0 {
		alias = (*env.Aliases)[0]
	}

	c.Set("envID", env.TemplateID)
	c.Set("teamID", team.ID.String())

	telemetry.SetAttributes(ctx,
		attribute.String("env.team.id", team.ID.String()),
		attribute.String("env.id", env.TemplateID),
		attribute.String("env.alias", alias),
		attribute.String("env.kernel.version", build.KernelVersion),
		attribute.String("env.firecracker.version", build.FirecrackerVersion),
	)

	telemetry.ReportEvent(ctx, "waiting for create sandbox parallel limit semaphore slot")

	_, rateSpan := a.Tracer.Start(ctx, "rate-limit")
	limitErr := postSandboxParallelLimit.Acquire(ctx, 1)
	if limitErr != nil {
		errMsg := fmt.Errorf("error when acquiring parallel lock: %w", limitErr)
		telemetry.ReportCriticalError(ctx, errMsg)

		a.sendAPIStoreError(c, http.StatusInternalServerError, "Request canceled or timed out.")

		return
	}

	defer postSandboxParallelLimit.Release(1)
	telemetry.ReportEvent(ctx, "create sandbox parallel limit semaphore slot acquired")

	// Check if team has reached max instances
	maxInstancesPerTeam := teamInfo.Tier.ConcurrentInstances
	err, releaseTeamSandboxReservation := a.instanceCache.Reserve(sandboxID, team.ID, maxInstancesPerTeam)
	if err != nil {
		errMsg := fmt.Errorf("team '%s' has reached the maximum number of instances (%d)", team.ID, teamInfo.Tier.ConcurrentInstances)
		telemetry.ReportCriticalError(ctx, fmt.Errorf("%w (error: %w)", errMsg, err))

		a.sendAPIStoreError(c, http.StatusForbidden, fmt.Sprintf(
			"You have reached the maximum number of concurrent E2B sandboxes (%d). If you need more, "+
				"please contact us at 'https://e2b.dev/docs/getting-help'", maxInstancesPerTeam))

		return
	}

	rateSpan.End()
	telemetry.ReportEvent(ctx, "Reserved team sandbox slot")

	defer releaseTeamSandboxReservation()

	var metadata map[string]string
	if body.Metadata != nil {
		metadata = *body.Metadata
	}

<<<<<<< HEAD
	sandbox, instanceErr := a.orchestrator.CreateSandbox(a.tracer, ctx, sandboxID, env.TemplateID, alias, team.ID.String(), build, team.Edges.TeamTier.MaxLengthHours, metadata, build.KernelVersion, build.FirecrackerVersion)
=======
	sandbox, instanceErr := a.orchestrator.CreateSandbox(a.Tracer, ctx, sandboxID, env.TemplateID, alias, team.ID.String(), build.ID.String(), teamInfo.Tier.MaxLengthHours, metadata, build.KernelVersion, build.FirecrackerVersion)
>>>>>>> 703da3b2
	if instanceErr != nil {
		errMsg := fmt.Errorf("error when creating instance: %w", instanceErr)
		telemetry.ReportCriticalError(ctx, errMsg)

		apiErr := api.Error{
			Code:    http.StatusInternalServerError,
			Message: errMsg.Error(),
		}

		a.sendAPIStoreError(c, int(apiErr.Code), apiErr.Message)

		return
	}

	telemetry.ReportEvent(ctx, "Created sandbox")

	_, cacheSpan := a.Tracer.Start(ctx, "add-instance-to-cache")
	if cacheErr := a.instanceCache.Add(instance.InstanceInfo{
		StartTime:         nil,
		Instance:          sandbox,
		BuildID:           &build.ID,
		TeamID:            &team.ID,
		Metadata:          metadata,
<<<<<<< HEAD
		MaxInstanceLength: time.Duration(team.Edges.TeamTier.MaxLengthHours) * time.Hour,
	}, body.Timeout); cacheErr != nil {
=======
		MaxInstanceLength: time.Duration(teamInfo.Tier.MaxLengthHours) * time.Hour,
	}); cacheErr != nil {
>>>>>>> 703da3b2
		errMsg := fmt.Errorf("error when adding instance to cache: %w", cacheErr)
		telemetry.ReportError(ctx, errMsg)

		delErr := a.DeleteInstance(sandbox.SandboxID, true)
		if delErr != nil {
			delErrMsg := fmt.Errorf("couldn't delete instance that couldn't be added to cache: %w", delErr.Err)
			telemetry.ReportError(ctx, delErrMsg)
		} else {
			telemetry.ReportEvent(ctx, "deleted instance that couldn't be added to cache")
		}

		a.sendAPIStoreError(c, http.StatusInternalServerError, "Cannot create a sandbox right now")

		return
	}

	cacheSpan.End()

	c.Set("instanceID", sandbox.SandboxID)

	telemetry.ReportEvent(ctx, "Added sandbox to cache")

	_, analyticsSpan := a.Tracer.Start(ctx, "analytics")
	a.posthog.IdentifyAnalyticsTeam(team.ID.String(), team.Name)
	properties := a.posthog.GetPackageToPosthogProperties(&c.Request.Header)
	a.posthog.CreateAnalyticsTeamEvent(team.ID.String(), "created_instance",
		properties.
			Set("environment", env.TemplateID).
			Set("instance_id", sandbox.SandboxID).
			Set("alias", alias),
	)
	analyticsSpan.End()

	telemetry.ReportEvent(ctx, "Created analytics event")

	go func() {
		err = a.db.UpdateEnvLastUsed(context.Background(), env.TemplateID)
		if err != nil {
			a.logger.Errorf("Error when updating last used for env: %s", err)
		}
	}()

	telemetry.SetAttributes(ctx,
		attribute.String("instance.id", sandbox.SandboxID),
	)

	sandboxLogger.With("envID", env.TemplateID).Info("Sandbox created")

	c.JSON(http.StatusCreated, &sandbox)
}<|MERGE_RESOLUTION|>--- conflicted
+++ resolved
@@ -136,11 +136,7 @@
 		metadata = *body.Metadata
 	}
 
-<<<<<<< HEAD
-	sandbox, instanceErr := a.orchestrator.CreateSandbox(a.tracer, ctx, sandboxID, env.TemplateID, alias, team.ID.String(), build, team.Edges.TeamTier.MaxLengthHours, metadata, build.KernelVersion, build.FirecrackerVersion)
-=======
-	sandbox, instanceErr := a.orchestrator.CreateSandbox(a.Tracer, ctx, sandboxID, env.TemplateID, alias, team.ID.String(), build.ID.String(), teamInfo.Tier.MaxLengthHours, metadata, build.KernelVersion, build.FirecrackerVersion)
->>>>>>> 703da3b2
+	sandbox, instanceErr := a.orchestrator.CreateSandbox(a.Tracer, ctx, sandboxID, env.TemplateID, alias, team.ID.String(), build, teamInfo.Tier.MaxLengthHours, metadata, build.KernelVersion, build.FirecrackerVersion)
 	if instanceErr != nil {
 		errMsg := fmt.Errorf("error when creating instance: %w", instanceErr)
 		telemetry.ReportCriticalError(ctx, errMsg)
@@ -164,13 +160,8 @@
 		BuildID:           &build.ID,
 		TeamID:            &team.ID,
 		Metadata:          metadata,
-<<<<<<< HEAD
-		MaxInstanceLength: time.Duration(team.Edges.TeamTier.MaxLengthHours) * time.Hour,
+		MaxInstanceLength: time.Duration(teamInfo.Tier.MaxLengthHours) * time.Hour,
 	}, body.Timeout); cacheErr != nil {
-=======
-		MaxInstanceLength: time.Duration(teamInfo.Tier.MaxLengthHours) * time.Hour,
-	}); cacheErr != nil {
->>>>>>> 703da3b2
 		errMsg := fmt.Errorf("error when adding instance to cache: %w", cacheErr)
 		telemetry.ReportError(ctx, errMsg)
 
